"""Unit tests for StreamdeckApp helpers."""

import asyncio
import importlib.util
from datetime import datetime, timedelta, timezone

import pytest

if importlib.util.find_spec("textual") is None:  # pragma: no cover - optional dependency
    pytest.skip("textual is not installed", allow_module_level=True)


class DummyLogger:
    """Minimal logger capturing info-level messages for assertions."""

    def __init__(self) -> None:
        self.messages: list[str] = []

    def info(self, message: str, *args, **kwargs) -> None:  # pragma: no cover - trivial
        self.messages.append(message % args if args else message)

    def debug(self, *args, **kwargs) -> None:  # pragma: no cover - unused in tests
        pass

    def warning(self, *args, **kwargs) -> None:  # pragma: no cover - unused in tests
        pass

    def error(self, *args, **kwargs) -> None:  # pragma: no cover - unused in tests
        pass

    def exception(self, *args, **kwargs) -> None:  # pragma: no cover - unused in tests
        pass


def test_tabbed_layout_and_log_viewer() -> None:
    """The main application should expose the tabbed UI and surface log messages."""

    from textual.widgets import TabPane, TabbedContent

    from streamdeck_tui.app import LogViewer, StreamdeckApp
    from streamdeck_tui.config import AppConfig, ProviderConfig
    from streamdeck_tui.logging_utils import get_logger

    provider = ProviderConfig(name="Test", playlist_url="http://example.com")
    app = StreamdeckApp(AppConfig(providers=[provider]))

    async def run_app() -> None:
        async with app.run_test() as pilot:
            tabbed = app.query_one("#main-tabs", TabbedContent)
            pane_ids = {pane.id for pane in tabbed.query(TabPane)}
            assert {"providers-tab", "channels-tab", "favorites-tab", "logs-tab"} <= pane_ids

            viewer = app.query_one(LogViewer)
            logger = get_logger("tests.tabbed")
            logger.info("Hello from tests")
            await pilot.pause()

            messages = viewer.get_messages()
            assert any("Hello from tests" in message for message in messages)

    asyncio.run(run_app())


def test_refresh_provider_list_handles_none_previous_index(monkeypatch) -> None:
    """Refreshing the provider list should not compare None indexes."""

    from streamdeck_tui.app import ProviderState, StreamdeckApp
    from streamdeck_tui.config import AppConfig, ProviderConfig

    provider = ProviderConfig(name="Test", playlist_url="http://example.com")
    app = StreamdeckApp(AppConfig(providers=[provider]))
    app._active_index = None
    app._states = [ProviderState(provider)]

    class DummyListView:
        def __init__(self) -> None:
            self.index = None
            self.appended = []

        def clear(self) -> None:  # pragma: no cover - behaviour verified by append count
            self.appended.clear()

        def append(self, item) -> None:  # pragma: no cover - container accepts any object
            self.appended.append(item)

    dummy = DummyListView()

    def fake_query_one(self, selector: str, expected_type=None):
        assert selector == "#provider-list"
        return dummy

    monkeypatch.setattr(StreamdeckApp, "query_one", fake_query_one, raising=False)

    app._refresh_provider_list()

    assert dummy.index == 0
    assert dummy.appended

    app._states = []
    dummy.index = None
    dummy.appended.clear()

    app._refresh_provider_list()

    assert dummy.index is None


def test_load_provider_skips_recent_refresh(monkeypatch) -> None:
    """_load_provider should skip automatic reloads performed too soon."""

    from streamdeck_tui import app as app_module
    from streamdeck_tui.app import StreamdeckApp
    from streamdeck_tui.config import AppConfig, ProviderConfig
    from streamdeck_tui.playlist import Channel

    dummy_logger = DummyLogger()
    monkeypatch.setattr(app_module, "log", dummy_logger)

    provider = ProviderConfig(name="Test", playlist_url="http://example.com")
    app = StreamdeckApp(AppConfig(providers=[provider]))

    state = app._states[0]
    state.last_loaded_at = datetime.now(tz=timezone.utc) - timedelta(hours=1)
    state.channels = [Channel(name="Demo", url="http://example.com/stream")]

    statuses: list[str] = []

    monkeypatch.setattr(StreamdeckApp, "_set_status", lambda self, message: statuses.append(message), raising=False)
    monkeypatch.setattr(StreamdeckApp, "_refresh_provider_list", lambda self: None, raising=False)
    monkeypatch.setattr(StreamdeckApp, "_clear_channels", lambda self, message: None, raising=False)
    monkeypatch.setattr(StreamdeckApp, "_stop_worker", lambda self: None, raising=False)

    run_started = False

    def fake_run_worker(self, *args, **kwargs):  # pragma: no cover - behaviour checked by flag
        nonlocal run_started
        run_started = True
        return None

    monkeypatch.setattr(StreamdeckApp, "run_worker", fake_run_worker, raising=False)

    app._load_provider(0)

    assert not run_started
    assert any("Skipped automatic reload" in status for status in statuses)
    assert any(
        "Skipping automatic reload" in message for message in dummy_logger.messages
    )


def test_action_reload_provider_requires_confirmation(monkeypatch) -> None:
    """Manual reloads within the guard window should prompt for confirmation."""

    from streamdeck_tui import app as app_module
    from streamdeck_tui.app import StreamdeckApp
    from streamdeck_tui.config import AppConfig, ProviderConfig

    dummy_logger = DummyLogger()
    monkeypatch.setattr(app_module, "log", dummy_logger)

    provider = ProviderConfig(
        name="Demo",
        playlist_url="http://example.com",
        api_url="http://example.com/status",
    )
    app = StreamdeckApp(AppConfig(providers=[provider]))
    app._active_index = 0
    state = app._states[0]
    state.last_loaded_at = datetime.now(tz=timezone.utc) - timedelta(minutes=30)

    load_calls: list[tuple[int, bool]] = []

    def fake_load(self, index: int, *, force: bool = False) -> None:
        load_calls.append((index, force))

    monkeypatch.setattr(StreamdeckApp, "_load_provider", fake_load, raising=False)

    statuses: list[str] = []
    monkeypatch.setattr(StreamdeckApp, "_set_status", lambda self, message: statuses.append(message), raising=False)

    captured: dict[str, object] = {}

    def fake_push(self, screen, callback=None):  # pragma: no cover - trivial passthrough
        captured["screen"] = screen
        captured["callback"] = callback

    monkeypatch.setattr(StreamdeckApp, "push_screen", fake_push, raising=False)

    app.action_reload_provider()

    assert "screen" in captured
    assert load_calls == []
    assert any("Confirm reload" in status for status in statuses)
    assert any(
        "awaiting confirmation" in message for message in dummy_logger.messages
    )

    callback = captured["callback"]
    assert callable(callback)

    callback(False)

    assert load_calls == []
    assert any("Reload cancelled" in message for message in dummy_logger.messages)

    statuses.clear()
    dummy_logger.messages.clear()

    app.action_reload_provider()

    callback = captured["callback"]
    assert callable(callback)

    callback(True)

    assert load_calls[-1] == (0, True)
    assert any("Reload confirmed" in message for message in dummy_logger.messages)


def test_action_reload_provider_without_recent_load(monkeypatch) -> None:
    """Manual reloads after the guard window should proceed immediately."""

    from streamdeck_tui.app import StreamdeckApp
    from streamdeck_tui.config import AppConfig, ProviderConfig

    provider = ProviderConfig(
        name="Demo",
        playlist_url="http://example.com",
        api_url="http://example.com/status",
    )
    app = StreamdeckApp(AppConfig(providers=[provider]))
    app._active_index = 0
    state = app._states[0]
    state.last_loaded_at = datetime.now(tz=timezone.utc) - timedelta(hours=7)

    load_calls: list[tuple[int, bool]] = []

    def fake_load(self, index: int, *, force: bool = False) -> None:
        load_calls.append((index, force))

    monkeypatch.setattr(StreamdeckApp, "_load_provider", fake_load, raising=False)

    def fake_push(*args, **kwargs):  # pragma: no cover - should never be called
        raise AssertionError("push_screen should not be called for stale reloads")

    monkeypatch.setattr(StreamdeckApp, "push_screen", fake_push, raising=False)

    app.action_reload_provider()

    assert load_calls == [(0, True)]



def test_fetch_provider_success_on_app_thread(monkeypatch) -> None:
    """Directly running the worker coroutine should clear loading state."""

    from streamdeck_tui import app as app_module
    from streamdeck_tui.app import StreamdeckApp
    from streamdeck_tui.config import AppConfig, ProviderConfig
    from streamdeck_tui.playlist import Channel
    from streamdeck_tui.providers import ConnectionStatus

    provider = ProviderConfig(
        name="Demo",
        playlist_url="http://example.com",
        api_url="http://example.com/status",
    )
    app = StreamdeckApp(AppConfig(providers=[provider]))
    state = app._states[0]
    state.loading = True
    app._worker = object()

    monkeypatch.setattr(StreamdeckApp, "_apply_filter", lambda self, query: None, raising=False)
    monkeypatch.setattr(StreamdeckApp, "_set_status", lambda self, message: None, raising=False)
    monkeypatch.setattr(StreamdeckApp, "_refresh_provider_list", lambda self: None, raising=False)

    dummy_search = type("DummySearch", (), {"value": ""})()

    def fake_query_one(self, selector: str, expected_type=None):  # pragma: no cover - trivial stub
        if selector == "#search":
            return dummy_search
        raise AssertionError(f"Unexpected selector: {selector}")

    monkeypatch.setattr(StreamdeckApp, "query_one", fake_query_one, raising=False)

    channels = [Channel(name="Demo", url="http://example.com/stream")]

    monkeypatch.setattr(app_module, "load_playlist", lambda url: list(channels), raising=False)

    async def fake_status(_: str) -> ConnectionStatus:
        return ConnectionStatus(message="OK")

    monkeypatch.setattr(app_module, "fetch_connection_status", fake_status, raising=False)

    asyncio.run(app._fetch_provider(state))

    assert state.loading is False
    assert state.last_error is None
    assert state.channels == channels
    assert state.connection_status is not None
    assert state.connection_status.message == "OK"
    assert state.last_loaded_at is not None
    assert app._worker is None


def test_fetch_provider_error_on_app_thread(monkeypatch) -> None:
    """Errors raised while loading should surface through the handler."""

    from streamdeck_tui import app as app_module
    from streamdeck_tui.app import StreamdeckApp
    from streamdeck_tui.config import AppConfig, ProviderConfig

    provider = ProviderConfig(name="Demo", playlist_url="http://example.com")
    app = StreamdeckApp(AppConfig(providers=[provider]))
    state = app._states[0]
    state.loading = True
    app._worker = object()

    monkeypatch.setattr(StreamdeckApp, "_set_status", lambda self, message: None, raising=False)
    monkeypatch.setattr(StreamdeckApp, "_refresh_provider_list", lambda self: None, raising=False)
    monkeypatch.setattr(StreamdeckApp, "_clear_channels", lambda self, message="": None, raising=False)

    def failing_loader(_: str) -> None:
        raise RuntimeError("boom")

    monkeypatch.setattr(app_module, "load_playlist", failing_loader, raising=False)

    asyncio.run(app._fetch_provider(state))

    assert state.loading is False
    assert state.channels is None
    assert state.last_error == "boom"
    assert state.connection_status is None
    assert state.last_loaded_at is None
    assert app._worker is None


<<<<<<< HEAD
def test_log_messages_forward_to_viewer() -> None:
    """Log records emitted after mount should appear in the UI viewer."""

    import logging

    from streamdeck_tui.app import StreamdeckApp
    from streamdeck_tui.config import AppConfig
    from streamdeck_tui.log_viewer import LogViewer

    app = StreamdeckApp(AppConfig(providers=[]))

    async def _exercise() -> None:
        async with app.run_test() as pilot:
            logger = logging.getLogger("streamdeck_tui.tests")
            logger.info("viewer smoke test")
            await pilot.pause()
            viewer = app.query_one(LogViewer)
            assert any("viewer smoke test" in line for line in viewer.lines)

    asyncio.run(_exercise())
=======
def test_toggle_favorite_updates_config(monkeypatch) -> None:
    """Toggling favorites should add and remove entries from the configuration."""

    from streamdeck_tui.app import StreamdeckApp
    from streamdeck_tui.config import AppConfig, ProviderConfig
    from streamdeck_tui.playlist import Channel

    provider = ProviderConfig(name="Demo", playlist_url="http://example.com")
    app = StreamdeckApp(AppConfig(providers=[provider]))
    state = app._states[0]
    channel = Channel(name="Demo Channel", url="http://example.com/stream")
    state.channels = [channel]
    app.filtered_channels = [channel]
    app._active_index = 0
    app._active_tab = "channels"

    statuses: list[str] = []
    monkeypatch.setattr(StreamdeckApp, "_set_status", lambda self, message: statuses.append(message), raising=False)

    dummy_list = type("DummyList", (), {"index": 0})()
    dummy_info = type("DummyInfo", (), {"channel": None})()
    dummy_search = type("DummySearch", (), {"value": ""})()

    def fake_query_one(self, selector: str, expected_type=None):
        if selector == "#channel-list":
            return dummy_list
        if selector == "ChannelInfo":
            return dummy_info
        if selector == "#search":
            return dummy_search
        raise AssertionError(f"Unexpected selector: {selector}")

    monkeypatch.setattr(StreamdeckApp, "query_one", fake_query_one, raising=False)

    refresh_calls: list[bool] = []
    monkeypatch.setattr(StreamdeckApp, "_refresh_favorites_view", lambda self: refresh_calls.append(True), raising=False)

    saved: list[bool] = []

    def fake_save_config(config, path):  # pragma: no cover - trivial stub
        saved.append(True)

    monkeypatch.setattr("streamdeck_tui.app.save_config", fake_save_config, raising=False)

    app.action_toggle_favorite()

    assert len(app._config.favorites) == 1
    assert app._config.favorites[0].channel_url == channel.url
    assert saved
    assert refresh_calls
    assert any("Added" in status for status in statuses)

    saved.clear()
    refresh_calls.clear()
    app.action_toggle_favorite()

    assert app._config.favorites == []
    assert saved
    assert refresh_calls
    assert any("Removed" in status for status in statuses)


def test_action_play_channel_handles_launch_failure(monkeypatch) -> None:
    """Failures launching the player should update the status and not track a process."""

    from streamdeck_tui.app import StreamdeckApp
    from streamdeck_tui.config import AppConfig, ProviderConfig
    from streamdeck_tui.playlist import Channel

    provider = ProviderConfig(name="Demo", playlist_url="http://example.com")
    app = StreamdeckApp(AppConfig(providers=[provider]))
    state = app._states[0]
    channel = Channel(name="Demo Channel", url="http://example.com/stream")
    state.channels = [channel]
    app.filtered_channels = [channel]
    app._active_index = 0
    app._active_tab = "channels"

    statuses: list[str] = []
    monkeypatch.setattr(StreamdeckApp, "_set_status", lambda self, message: statuses.append(message), raising=False)

    dummy_list = type("DummyList", (), {"index": 0})()
    dummy_info = type("DummyInfo", (), {"channel": None})()
    dummy_search = type("DummySearch", (), {"value": ""})()

    def fake_query_one(self, selector: str, expected_type=None):
        if selector == "#channel-list":
            return dummy_list
        if selector == "ChannelInfo":
            return dummy_info
        if selector == "#search":
            return dummy_search
        raise AssertionError(f"Unexpected selector: {selector}")

    monkeypatch.setattr(StreamdeckApp, "query_one", fake_query_one, raising=False)

    async def failing_launch(_: Channel):  # pragma: no cover - trivial async stub
        raise RuntimeError("player failed")

    monkeypatch.setattr("streamdeck_tui.app.launch_player", failing_launch, raising=False)

    app.action_play_channel()

    assert app._player_process is None
    assert any("Failed to launch player" in status for status in statuses)
>>>>>>> 2ab444bd
<|MERGE_RESOLUTION|>--- conflicted
+++ resolved
@@ -335,28 +335,6 @@
     assert app._worker is None
 
 
-<<<<<<< HEAD
-def test_log_messages_forward_to_viewer() -> None:
-    """Log records emitted after mount should appear in the UI viewer."""
-
-    import logging
-
-    from streamdeck_tui.app import StreamdeckApp
-    from streamdeck_tui.config import AppConfig
-    from streamdeck_tui.log_viewer import LogViewer
-
-    app = StreamdeckApp(AppConfig(providers=[]))
-
-    async def _exercise() -> None:
-        async with app.run_test() as pilot:
-            logger = logging.getLogger("streamdeck_tui.tests")
-            logger.info("viewer smoke test")
-            await pilot.pause()
-            viewer = app.query_one(LogViewer)
-            assert any("viewer smoke test" in line for line in viewer.lines)
-
-    asyncio.run(_exercise())
-=======
 def test_toggle_favorite_updates_config(monkeypatch) -> None:
     """Toggling favorites should add and remove entries from the configuration."""
 
@@ -461,5 +439,4 @@
     app.action_play_channel()
 
     assert app._player_process is None
-    assert any("Failed to launch player" in status for status in statuses)
->>>>>>> 2ab444bd
+    assert any("Failed to launch player" in status for status in statuses)