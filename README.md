--- conflicted
+++ resolved
@@ -102,24 +102,6 @@
 Provider changes are written to disk immediately, and selecting a provider triggers background tasks that fetch its playlist and
 optional status API without blocking the interface. Channels appear in the right pane with metadata and instantaneous filtering.
 
-<<<<<<< HEAD
-## Collecting logs
-
-Streamdeck TUI enables detailed logging by default so you can capture diagnostics while testing playlists and provider APIs.
-Runtime messages are written both to stderr and to `~/.cache/streamdeck_tui.log` unless you override the location. Tweak the
-verbosity and log destination with environment variables:
-
-```bash
-export STREAMDECK_TUI_LOG_LEVEL=DEBUG        # emit verbose diagnostics (INFO by default)
-export STREAMDECK_TUI_LOG_FILE=/tmp/tui.log  # choose a custom log file path
-```
-
-Set the variables before running `streamdeck-tui` (or before using `make run`) to persist the configuration for your shell
-session. Attach the resulting log output when reporting issues so errors surfaced by Textual, playlist downloads, or provider
-status checks can be inspected quickly.
-
-=======
->>>>>>> 69d4a8df
 ## Development
 
 Run the tests with:
