# streamdeck_tui

Streamdeck TUI is a [Textual](https://textual.textualize.io/)-powered interface for managing IPTV providers from the terminal. It
combines provider configuration, playlist loading, and channel browsing into a responsive dashboard that keeps network work off
the UI thread.

## Features

- Maintain multiple IPTV providers with editable name, playlist, and status API settings.
- Persist provider configuration to `config.yaml` and reload changes instantly.
- Fetch playlists and connection status in background workers so the UI stays responsive.
- Browse channels with lightning-fast incremental search and rich metadata display.
- Observe provider health with active/max connection counts when a status API is configured.

## Installation

Create and activate a Python 3.11+ environment, then install the project and development extras:

```bash
pip install -e .[dev]
```

<<<<<<< HEAD
### Example: dedicated virtual environment

If you want to keep a project-specific virtual environment under `/home/carlos/python_venvs/streamdeckcli_github`, create it and
activate it with:

```bash
mkdir -p /home/carlos/python_venvs
python3 -m venv /home/carlos/python_venvs/streamdeckcli_github
source /home/carlos/python_venvs/streamdeckcli_github/bin/activate
```

Once activated, upgrade `pip` if desired and install the project dependencies with `pip install -e .[dev]` as shown above.

## Cloning the repository

To work on the application locally, clone the repository and enter the project directory:

```bash
git clone https://github.com/<your-account>/streamdeck_tui.git
cd streamdeck_tui
```

Replace `<your-account>` with the GitHub namespace that hosts your fork if you are not cloning directly from the upstream
repository. With the repository cloned and your virtual environment activated, run `streamdeck-tui` to launch the interface or
`pytest` to execute the test suite.

=======
>>>>>>> f495792e
## Configuration

Configuration lives at `~/.config/streamdeck_tui/config.yaml` by default (override with `--config`). Define one or more providers
under a top-level `providers` key:

```yaml
providers:
  - name: Example IPTV
    playlist_url: https://example.com/playlist.m3u
    api_url: https://example.com/status  # optional JSON endpoint with connection counts
```

Each provider entry requires a unique `name` and `playlist_url`. The optional `api_url` should return JSON containing
`active_connections` and `max_connections` keys to populate the provider status line.

## Usage

Launch the TUI with:

```bash
streamdeck-tui
```

Keyboard shortcuts:

| Key | Action |
| --- | --- |
| `q` | Quit |
| `/` | Focus the search box |
| `Esc` | Clear the current channel search |
| `n` | Start configuring a new provider |
| `Ctrl+S` | Save provider changes |
| `Delete` | Remove the selected provider |
| `r` | Reload playlist and status for the selected provider |

Provider changes are written to disk immediately, and selecting a provider triggers background tasks that fetch its playlist and
optional status API without blocking the interface. Channels appear in the right pane with metadata and instantaneous filtering.

## Development

Run the tests with:

```bash
pytest
```

The test suite covers configuration persistence, playlist parsing, filtering, and provider status utilities.<|MERGE_RESOLUTION|>--- conflicted
+++ resolved
@@ -20,35 +20,6 @@
 pip install -e .[dev]
 ```
 
-<<<<<<< HEAD
-### Example: dedicated virtual environment
-
-If you want to keep a project-specific virtual environment under `/home/carlos/python_venvs/streamdeckcli_github`, create it and
-activate it with:
-
-```bash
-mkdir -p /home/carlos/python_venvs
-python3 -m venv /home/carlos/python_venvs/streamdeckcli_github
-source /home/carlos/python_venvs/streamdeckcli_github/bin/activate
-```
-
-Once activated, upgrade `pip` if desired and install the project dependencies with `pip install -e .[dev]` as shown above.
-
-## Cloning the repository
-
-To work on the application locally, clone the repository and enter the project directory:
-
-```bash
-git clone https://github.com/<your-account>/streamdeck_tui.git
-cd streamdeck_tui
-```
-
-Replace `<your-account>` with the GitHub namespace that hosts your fork if you are not cloning directly from the upstream
-repository. With the repository cloned and your virtual environment activated, run `streamdeck-tui` to launch the interface or
-`pytest` to execute the test suite.
-
-=======
->>>>>>> f495792e
 ## Configuration
 
 Configuration lives at `~/.config/streamdeck_tui/config.yaml` by default (override with `--config`). Define one or more providers
