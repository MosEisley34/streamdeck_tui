--- conflicted
+++ resolved
@@ -667,20 +667,12 @@
         self._all_channels: list[tuple[str, Channel]] = []
         self._all_channels_search_index: Optional[dict[str, set[int]]] = None
         self._favorite_entries: list[FavoriteChannel] = list(config.favorites)
-<<<<<<< HEAD
-        self._active_tab: str = "providers"
-        self._player_process: Optional[Process] = None
-        self._player_handle: Optional[PlayerHandle] = None
-        self._player_task: Optional[asyncio.Task[None]] = None
-        self._player_monitor_task: Optional[asyncio.Task[None]] = None
-=======
         self._active_tab: str = "channels"
         self._queued_channels: set[tuple[str, str]] = set()
         self._player_handles: dict[tuple[str, str], PlayerHandle] = {}
         self._player_tasks: dict[tuple[str, str], asyncio.Task[None]] = {}
         self._player_monitor_tasks: dict[tuple[str, str], asyncio.Task[None]] = {}
         self._player_stop_requested: set[tuple[str, str]] = set()
->>>>>>> 8d10a6fe
         self._now_playing: Optional[tuple[str, Channel]] = None
         self._now_playing_key: Optional[tuple[str, str]] = None
         self._player_process: Optional[Process] = None
@@ -2087,16 +2079,8 @@
         log.info("Creating a new provider entry")
 
     def action_save_provider(self) -> None:
-<<<<<<< HEAD
-        if not self._require_active_tab(
-            "providers", self._PROVIDERS_TAB_REQUIRED_STATUS
-        ):
-            return
-        self._save_provider()
-=======
         if self._save_provider():
             self._hide_provider_form()
->>>>>>> 8d10a6fe
 
     def action_probe_player(self) -> None:
         if self._probing_player:
