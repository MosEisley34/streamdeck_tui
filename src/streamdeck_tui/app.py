--- conflicted
+++ resolved
@@ -34,13 +34,8 @@
         ListItem,
         ListView,
         Static,
-<<<<<<< HEAD
-        TabbedContent,
-        TabPane,
-=======
         TabPane,
         TabbedContent,
->>>>>>> 2ab444bd
     )
 except ModuleNotFoundError as exc:  # pragma: no cover - dependency guard
     raise ModuleNotFoundError(
@@ -49,11 +44,7 @@
     ) from exc
 
 from .config import AppConfig, ProviderConfig, CONFIG_PATH, save_config
-<<<<<<< HEAD
-from .logging_utils import configure_logging, get_logger
-=======
 from .logging_utils import get_logger, register_log_viewer
->>>>>>> 2ab444bd
 from .playlist import Channel, filter_channels, load_playlist
 from .providers import ConnectionStatus, fetch_connection_status
 from .log_viewer import LogViewer
@@ -251,16 +242,6 @@
 _INLINE_DEFAULT_CSS = """
 #main-tabs {
     height: 1fr;
-<<<<<<< HEAD
-}
-
-#providers-tab,
-#channels-tab,
-#favorites-tab,
-#logs-tab {
-    padding: 1 2;
-=======
->>>>>>> 2ab444bd
 }
 
 TabPane {
@@ -291,19 +272,9 @@
     height: 1fr;
 }
 
-<<<<<<< HEAD
-#favorites-placeholder,
-#log-viewer {
-    padding: 1;
-}
-
-#channel-list {
-    height: 1fr;
-=======
 #channel-info,
 #favorites-help {
     padding: 1;
->>>>>>> 2ab444bd
 }
 
 #log-viewer {
@@ -385,13 +356,6 @@
                     yield ListView(id="channel-list")
                     yield ChannelInfo(id="channel-info")
             with TabPane("Favorites", id="favorites-tab"):
-<<<<<<< HEAD
-                yield Static("Favorites coming soon", id="favorites-placeholder")
-            with TabPane("Logs", id="logs-tab"):
-                log_viewer = LogViewer(id="log-viewer")
-                self._log_viewer = log_viewer
-                yield log_viewer
-=======
                 with Vertical(id="favorites-pane"):
                     yield ListView(id="favorites-list")
                     yield Static(
@@ -401,7 +365,6 @@
             with TabPane("Logs", id="logs-tab"):
                 with Vertical(id="logs-pane"):
                     yield LogViewer(id="log-viewer")
->>>>>>> 2ab444bd
         yield StatusBar(id="status")
         yield Footer()
 
